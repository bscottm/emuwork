--- conflicted
+++ resolved
@@ -50,11 +50,7 @@
   , sanityCheck
   ) where
 
-<<<<<<< HEAD
 import           Control.Arrow                   ((***), first)
-=======
-import           Control.Arrow                   ((***))
->>>>>>> 9bd46d23
 import           Control.Lens                    (Lens', over, to, view, (%~), (&), (+~), (-~), (.~), (^.), (|>))
 import qualified Data.Foldable                   as Fold (foldl')
 import qualified Data.IntervalMap.Generic.Strict as IM
