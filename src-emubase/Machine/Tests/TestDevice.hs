--- conflicted
+++ resolved
@@ -50,15 +50,10 @@
 -- > testDeviceReader :: (Integral wordType) => DevReaderFunc TestDevice addrType wordType
 -- >testDeviceReader _addr = get >>= (\x -> put (x + 1) >> return (fromIntegral x))
 --
-<<<<<<< HEAD
 testDeviceReader :: (Integral wordType) => 
                     TestDevice 
                  -> (wordType, TestDevice)
-testDeviceReader (TestDevice x) = (fromIntegral x, TestDevice (x+ 1))
-=======
-testDeviceReader :: (Integral wordType) => TestDevice -> (wordType, TestDevice)
 testDeviceReader (TestDevice x) = (fromIntegral x, TestDevice (x + 1))
->>>>>>> dd41f084
 
 -- | And finally, a factory constructor function.
 mkTestDevice :: (Integral wordType) => Device addrType wordType
