--- conflicted
+++ resolved
@@ -33,9 +33,8 @@
 
 -- | Example device reader function that just increments the counter as the updated state. Slightly less overhead
 -- than using MonadState 'get' and 'put'. The address is ignored.
-<<<<<<< HEAD
 --
--- An alternative implementation that uses MonadState 'get' and 'put':
+-- An alternative implementation that uses MonadState 'get' and 'put' (which is the actual implementation of `state`, BTW):
 --
 -- > instance (Integral wordType) => DeviceIO TestDevice addrType wordType where
 -- >   deviceReader = testDeviceReader
@@ -43,29 +42,11 @@
 -- > testDeviceReader :: (Integral wordType) => DevReaderFunc TestDevice addrType wordType
 -- >testDeviceReader _addr = get >>= (\x -> put (x + 1) >> return (fromIntegral x))
 --
-testDeviceReader :: (Integral wordType) => (wordType, TestDevice)
-testDeviceReader (TestDevice x) = return (fromIntegral x, TestDevice (x+ 1))
+testDeviceReader :: (Integral wordType) => TestDevice -> (wordType, TestDevice)
+testDeviceReader (TestDevice x) = (fromIntegral x, TestDevice (x+ 1))
 
 -- | And finally, a factory constructor function.
 mkTestDevice :: (Integral wordType) => Device addrType wordType
-mkTestDevice = Device (mempty :: TestDevice)
-=======
-testDeviceReader :: (Integral wordType) => TestDevice -> (wordType, TestDevice)
-testDeviceReader (TestDevice x) = (fromIntegral x, TestDevice (x+ 1))
-
-{- An alternative implementation that uses MonadState 'get' and 'put' (which is the actual implementation of `state`, BTW):
-
-instance DeviceThings TestDevice where
-  deviceReader = testDeviceReader
-  ...
-
-testDeviceReader :: (Integral wordType) => DevReaderFunc TestDevice addrType wordType
-testDeviceReader _addr = get >>= (\x -> put (x + 1) >> return (fromIntegral x))
--}
-
--- | And finally, a factory constructor function.
-mkTestDevice :: (Integral wordType) =>
-                Device addrType wordType
 mkTestDevice = Device (mempty :: TestDevice)
 
 {- Test video device: -}
@@ -84,5 +65,4 @@
 
 instance DeviceIO VideoDevice addrType wordType where
   deviceReader = undefined
-  deviceWriter = undefined
->>>>>>> 3861d42d
+  deviceWriter = undefined