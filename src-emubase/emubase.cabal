cabal-version:  >= 1.12
name:           emubase
version:        0.1
build-type:     Simple
author:         B. Scott Michel
synopsis:       A processor emulation framework

description:    An processor emulation framework
license:        GPL-3

library
  default-language:     Haskell2010

  build-depends:
    base,
    comonad,
    time,
    primitive,
    filepath,
    directory,
    deepseq,
    containers,
    unordered-containers,
    bytestring,
    text,
    vector,
    mtl >= 2,
    psqueues,
    hashable,
    old-locale,
    comonad,
    IntervalMap,
    lens,
<<<<<<< HEAD
    mtl,
=======
>>>>>>> 9bd46d23
    syb,
    parsec

  ghc-options: -Wall -O2

  default-extensions:
    GADTs,
    MultiParamTypeClasses,
    TypeSynonymInstances,
    RankNTypes,
    OverloadedStrings,
    BangPatterns,
    TemplateHaskell

  exposed-modules:
    Machine,
    Reader,
    Z80,

    Machine.Device,
    Machine.DisassemblerTypes,
    Machine.EmulatedSystem,
    Machine.MemorySystem,
    Machine.ProgramCounter
    Machine.NullProcessor,
    Machine.Utils,

    Reader.RawFormat,
    Reader.IntelHex,
    Reader.ErrorHandling,

    Z80.InstructionSet,
    Z80.InsnDecode,
    Z80.Processor,
    Z80.Disassembler,
    Z80.DisasmOutput,
    Z80.ParseAnalytic

test-suite msystest
    default-language:   Haskell2010
    type:               exitcode-stdio-1.0
    main-is:            Machine/Tests/MsysTests.hs
    ghc-options:        -Wall -threaded -rtsopts -with-rtsopts=-N4
    build-depends:
      base,
      Cabal,
      comonad,
      HUnit >= 1.2,
      QuickCheck >= 2,
      test-framework >= 0.8,
      test-framework-hunit >= 0.3,
      test-framework-quickcheck2 >= 0.3,
      mtl,
      lens,
      IntervalMap,
      unordered-containers,
      bytestring,
      text,
      mtl >= 2,
      vector,
      psqueues,
      random
    default-extensions:
      GADTs,
      MultiParamTypeClasses,
      OverloadedStrings,
      BangPatterns,
      TemplateHaskell
    other-modules:
      Machine.Device,
      Machine.MemorySystem,
      Machine.ProgramCounter,
      Machine.Utils<|MERGE_RESOLUTION|>--- conflicted
+++ resolved
@@ -31,10 +31,7 @@
     comonad,
     IntervalMap,
     lens,
-<<<<<<< HEAD
     mtl,
-=======
->>>>>>> 9bd46d23
     syb,
     parsec
 
