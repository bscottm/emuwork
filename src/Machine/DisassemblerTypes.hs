--- conflicted
+++ resolved
@@ -1,40 +1,25 @@
-<<<<<<< HEAD
-=======
 {-# LANGUAGE RankNTypes #-}
 {-# LANGUAGE TemplateHaskell #-}
 {-# LANGUAGE TypeOperators #-}
->>>>>>> 7b77a590
 -- | Basic types for all machine disassemblers
 module Machine.DisassemblerTypes
   ( DisasmElement(..)
   , Disassembly(..)
   , Disassembler(..)
-<<<<<<< HEAD
-  , DisasmSymTab
   , NullPseudoOp(..)
+  , mkInitialDisassembly
   ) where
 
-import Data.ByteString (ByteString)
-=======
-  , NullPseudoOp(..)
-  ) where
-
-import Control.Category
 import Data.Label
-import Prelude hiding ((.), id)
-
->>>>>>> 7b77a590
 import Data.Map (Map)
+import qualified Data.Map as Map
 import Data.Sequence (Seq)
+import qualified Data.Sequence as DS
 import Data.Vector.Unboxed (Vector)
 import Data.ByteString (ByteString)
 
-<<<<<<< HEAD
 -- | 'DisasmElement' is a dissassembly element: a disassembled instruction (with corresponding address and instruction
 -- words) or pseudo operation.
-=======
--- | 
->>>>>>> 7b77a590
 data DisasmElement addrType wordType instructionType pseudoOptype where
   DisasmInst :: addrType
              -> Vector wordType
@@ -43,10 +28,6 @@
   DisasmPseudo :: pseudoOpType
                -> DisasmElement addrType wordType instructionType pseudoOpType
   
-<<<<<<< HEAD
--- | A 'Disassembly' produces sequence of 'DisasmElement' elements.
-type Disassembly addrType wordType instructionType pseudoOpType = Seq (DisasmElement addrType wordType instructionType pseudoOpType)
-=======
 -- | A 'Disassembly' encapsulates the disassembler state. 
 data Disassembly addrType wordType instructionType pseudoOpType =
   Disassembly
@@ -61,7 +42,6 @@
                                                                                     -- disassembled instruction.
 
   }
->>>>>>> 7b77a590
 
 -- |  The 'Disassembler' provides a class for all disassemblers. Note that this
 class Disassembler addrType dispType wordType instructionType pseudoOpType where
@@ -73,15 +53,13 @@
                                                                             -- which results will be appended
               -> Disassembly addrType wordType instructionType pseudoOpType -- ^ The resulting disassembly sequence
 
-<<<<<<< HEAD
--- | Symbol table for branch destinations, special addresses, etc., used in the disassembled output.
-type DisasmSymTab addrType = Map addrType ByteString
-
 -- | The null/empty pseudo operation. This is primarily useful for testing or in cases where the disassembled output is simply
 -- binary.
 data NullPseudoOp = NullPseudoOp
-=======
-data NullPseudoOp = NullPseudoOp
 
+-- Emit Template Haskell splices for lenses
 mkLabels [ ''Disassembly ]
->>>>>>> 7b77a590
+
+-- | Make an initial 'Disassembly' record
+mkInitialDisassembly :: Disassembly addrType wordType instructionType pseudoOpType
+mkInitialDisassembly = Disassembly 0 Map.empty DS.empty