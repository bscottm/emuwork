-- | Dual purpose module: Listing pass for the Misosys EDAS-compatible assembler as well as a general
-- pretty-printer for 'AsmStmt' assembler statements.
module Z80.MisosysEDAS.AsmPrettyPrinter
  ( printAsmStmtsPretty
  , asmStmtsPretty
  , asmStmtPretty
  ) where

import Numeric
<<<<<<< HEAD
import Data.Char
import Data.Word
import Data.Bits
import Data.Maybe
=======
-- import Data.Maybe
import Data.Char
import Data.Word
import Data.Bits
-- import Data.List
-- import Text.Parsec.Pos
>>>>>>> 62ccb326
import qualified Data.Text as T
import qualified Data.Text.IO as TIO

import Machine.Utils
import Z80.MisosysEDAS.Types

-- | Utility function to pretty-print EDAS assembly statements to stdout.
printAsmStmtsPretty :: [AsmStmt]
                    -> IO ()
printAsmStmtsPretty stmts = mapM_ TIO.putStrLn (asmStmtsPretty stmts)

-- | Beautify a list of assembler statements. Note that this is not necessarily "one-for-one" with the assembler
-- input; spacing may vary due to reformatting, case is different (lower case is preferred for operation names),
-- as two examples.
asmStmtsPretty :: [AsmStmt]
               -> [T.Text]
asmStmtsPretty = concatMap (asmStmtPretty (T.singleton ordinaryStmt))

-- | Assembler statement beautifier.
asmStmtPretty :: T.Text                             -- ^ Line prefix (usually a space, but conditional code adds more)
              -> AsmStmt                            -- ^ Statement to beautify
              -> [T.Text]

-- Empty statement
<<<<<<< HEAD
asmStmtPretty lprefix (AsmStmt _pos symLab NoAsmOp cmnt _stmtAddr _bytes) =
  let tSymLabel = if isJust symLab then
                    emitSymLabel True symLab
                  else
                    T.empty
=======
asmStmtPretty (AsmStmt _pos symLab NoAsmOp cmnt _stmtAddr _bytes) =
  let tSymLabel = maybe T.empty id symLab
>>>>>>> 62ccb326
      -- Try to be somewhat heuristic about label placement on empty lines
      fmtCmnt (Comment srcCol c) =
        let tCmnt = T.cons ';' c
        in  if srcCol == 1 then
              tCmnt
            else if T.length tSymLabel == 0 && srcCol < 35 then
              T.append (T.replicate lenStmtLabel " ") tCmnt
            else
              let lenSoFar = lenStatement - T.length tSymLabel
              in  T.append (T.replicate lenSoFar " ") tCmnt
  in  [T.append lprefix (T.append tSymLabel (maybe T.empty fmtCmnt cmnt))]

-- Pseudo operation
asmStmtPretty lprefix (AsmStmt _srcLine symLab (Pseudo pseudo) cmnt _stmtAddr _bytes) =
  let tSymLabel            = emitSymLabel (emitColon pseudo) symLab
      tPseudo              = emitPseudo pseudo
      -- Don't emit ':' for equates; it's visually distracting
      emitColon (Equate _) = False
      emitColon _otherwise = True
      lenSoFar             = T.length lprefix + T.length tSymLabel + T.length tPseudo
  in  [ T.concat [ lprefix
                 , tSymLabel
                 , tPseudo
                 , emitComment lenSoFar  cmnt
                 ]
      ]

-- Conditional assembly
asmStmtPretty lprefix (CondPass _srcPos _symLabel _passNo _comment _stmtsTrue _elseLabel _elseComment
                                _stmtsFalse _endifLabel _endifComment) = undefined

asmStmtPretty lprefix (CondCmp _srcPos symLab cmpOp lExp rExp _condF cmnt trueStmts elseLab elseCmnt
                               falseStmts endifLab endifCmnt cResult) =
  let ifOp = T.concat [ formatOpName (T.append "if" (T.toLower cmpOp))
                      , formatExpr False lExp
                      , ", "
                      , formatExpr False rExp
                      ]
  in  emitCondStatement lprefix symLab ifOp cmnt trueStmts elseLab elseCmnt falseStmts endifLab endifCmnt cResult

asmStmtPretty lprefix (CondCmpStr _srcPos symLab cmpOp lExp rExp _strcmpF cmnt trueStmts elseLab elseCmnt
                                  falseStmts endifLab endifCmnt cResult) =
  let ifOp = T.concat [ formatOpName (T.append "if" (T.toLower cmpOp))
                      , lExp
                      , ", "
                      , rExp
                      ]
  in  emitCondStatement lprefix symLab ifOp cmnt trueStmts elseLab elseCmnt falseStmts endifLab endifCmnt cResult

asmStmtPretty lprefix (CondAsmEval _srcPos symLab expr cmnt trueStmts elseLab elseCmnt falseStmts endifLab
                           endifCmnt cResult) =
  emitCondStatement lprefix symLab (opWithExpr "if" expr) cmnt trueStmts elseLab elseCmnt falseStmts endifLab endifCmnt cResult

emitCondStatement :: T.Text
                     -> Maybe EDASLabel
                     -> T.Text
                     -> Maybe Comment
                     -> [AsmStmt]
                     -> Maybe EDASLabel
                     -> Maybe Comment
                     -> [AsmStmt]
                     -> Maybe EDASLabel
                     -> Maybe Comment
                     -> Bool
                     -> [T.Text]
emitCondStatement lprefix symLab ifOp cmnt trueStmts elseLab elseCmnt falseStmts endifLab endifCmnt cResult =
  let lprefix'             = T.snoc (T.init lprefix) condStmt
      tSymLabel            = T.append lprefix' (emitSymLabel True symLab)
      tIfStmt              = T.concat [ tSymLabel
                                      , ifOp
                                      , emitComment (T.length tSymLabel + T.length ifOp) cmnt
                                      ]
      tTrueStmts           = concatMap (asmStmtPretty (condPrefix cResult)) trueStmts
      tElseLabel           = T.append lprefix' (emitSymLabel True elseLab)
      tOpElse              = formatOpName "else"
      tElseStmt            = if (not . null) falseStmts then
                              [ T.concat [ tElseLabel
                                         , tOpElse
                                         , emitComment (T.length tElseLabel + T.length tOpElse) elseCmnt
                                         ]
                              ]
                             else
                              []
      tElseStmts           = if (not . null) falseStmts then
                               concatMap (asmStmtPretty (condPrefix (not cResult))) falseStmts
                             else
                               []
      tEndIfLabel          = T.append lprefix' (emitSymLabel True endifLab)
      tOpEndif             = formatOpName "endif"
      tEndifStmt           = T.concat [ tEndIfLabel
                                      , tOpEndif
                                      , emitComment (T.length tEndIfLabel + T.length tOpEndif) endifCmnt
                                      ]
      condPrefix cond      = T.snoc (T.snoc (T.init lprefix) $ if cond then condUsed else condStmt) ordinaryStmt
  in  (tIfStmt : tTrueStmts) ++ tElseStmt ++ tElseStmts ++ [tEndifStmt]

-- | Ordinary statement line prefix
ordinaryStmt :: Char
ordinaryStmt = ' '

-- | Line prefix mark for conditional code
condStmt :: Char
condStmt = '|'

-- | Line prefix mark for conditional code for which code was generated
condUsed :: Char
condUsed = '+'

-- | Length of the statement label's output column
lenStmtLabel :: Int
lenStmtLabel = 16

-- | Total length of the statement label and operation columns
lenStatement :: Int
lenStatement = 60

-- | Emit a pseudo-operation
emitPseudo :: EDASPseudo
           -> T.Text
emitPseudo (Equate expr)         = opWithExpr "equ" expr
emitPseudo (Origin  org)         = opWithExpr "org" org

emitPseudo (DefB blist)          =
  let formatElt (DBStr str)   = T.cons '\'' (T.snoc str '\'')
      formatElt (DBExpr expr) = formatExpr True expr
  in  T.append (formatOpName "db")
               (T.intercalate ", " (map formatElt blist))

emitPseudo (DefC rept fill)      = T.concat [ formatOpName "dc", formatExpr False rept, ", ", formatExpr True fill ]
emitPseudo (DefS rept)           = opWithExpr "ds" rept

emitPseudo (DefW wlist)          =
  let formatElt (DWChars c1 c2) = T.concat [ "'", T.singleton c1, T.singleton c2, "'" ]
      formatElt (DWExpr expr)   = formatExpr False expr
  in  T.append (formatOpName "dw")
               (T.intercalate ", " (map formatElt wlist))

emitPseudo (DSym sym)            = T.append (formatOpName "dsym") sym
emitPseudo (DExp expr)           = opWithExpr "dx" expr
emitPseudo AsmDate               = "date"
emitPseudo AsmTime               = "time"
emitPseudo (DefL expr)           = opWithExpr "defl" expr
emitPseudo (EndAsm _srcloc expr) = T.append (formatOpName "end") (maybe T.empty (formatExpr False) expr)
emitPseudo (Entry _srcloc expr)  = opWithExpr "entry" expr
emitPseudo (LoadOrg lorg)        = opWithExpr "lorg" lorg

-- | Common case for formatting pseudo-operations: output the name followed by an expression
opWithExpr :: T.Text
           -> EDASExpr
           -> T.Text
opWithExpr opName expr = T.append (formatOpName opName) $ formatExpr False expr

-- | Emit a left-justified statement label.
emitSymLabel :: Bool                        -- ^ Append a ':'?
             -> Maybe EDASLabel             -- ^ The optional statement/symbol label
             -> T.Text
emitSymLabel appendColon symLab =
  let tLabel lab = T.justifyLeft lenStmtLabel ' ' (if appendColon then T.snoc lab ':' else lab)
  in  maybe (T.replicate lenStmtLabel " ") tLabel symLab

-- | Emit the comment
emitComment :: Int                          -- ^ Current output column
            -> Maybe Comment
            -> T.Text
emitComment _atCol Nothing                    = T.empty
emitComment atCol (Just (Comment _col ctext))  =
  T.append (T.replicate (if atCol < lenStatement then lenStatement - atCol - 1 else 0) " ") (T.cons ';' ctext)

-- | Shorthand for formatting an operation's name.
formatOpName :: T.Text
             -> T.Text
formatOpName = T.justifyLeft 8 ' '

formatExpr :: Bool                                  -- ^ Constants are 8-bit (True)?
           -> EDASExpr                              -- ^ Expression to format
           -> T.Text

formatExpr _const8 EmptyExpr       = T.empty

-- Constant values are signed 16-bit for decimal, octal and binary. Hex is always treated as unsigned.
formatExpr  False  (Const16 _ val base)  =
  -- 'showIntAsBase' will invoke error if handed a negative number. Consequently, special handling
  -- here with two's complement manipulations and signs
  let sign       = if val < 0 then T.singleton '-' else T.empty
      posVal     = if val < 0 then (val16 `xor` 0xffff) + 1 else val16
      zeroPrefix = if val16 > 0x9fff then T.singleton '0' else T.empty
      val16      = fromIntegral val :: Word16
  in  case base of
        'd'        -> T.append sign (T.pack $ showIntAtBase 10 intToDigit (abs val) "")
        'h'        -> T.append zeroPrefix (T.snoc ((T.toUpper . asHex) val) 'H')
        'o'        -> T.snoc (T.append sign (T.pack $ showIntAtBase 8 intToDigit posVal "")) 'O'
        'b'        -> T.snoc (T.append sign (T.pack $ showIntAtBase 2 intToDigit posVal "")) 'B'
        _otherwise -> error ("formatExpr: Unknown base: '" ++ (show base) ++ "'")

-- Constant values are signed 8-bit for decimal, octal and binary. Hex is always treated as unsigned.
formatExpr  True   (Const16 _ val base)  =
  -- 'showIntAsBase' will invoke error if handed a negative number. Consequently, special handling
  -- here with two's complement manipulations and signs
  let val8       = fromIntegral val :: Word8
      sign       = if val < 0 then T.singleton '-' else T.empty
      zeroPrefix = if val8 > 0x9f then T.singleton '0' else T.empty
      posVal     = if val < 0 then (val8 `xor` 0xff) + 1 else val8
  in  case base of
        'd'        -> T.append sign (T.pack $ showIntAtBase 10 intToDigit (abs val) "")
        'h'        -> T.append zeroPrefix (T.snoc ((T.toUpper . asHex) val8) 'H')
        'o'        -> T.snoc (T.append sign (T.pack $ showIntAtBase 8 intToDigit posVal "")) 'O'
        'b'        -> T.snoc (T.append sign (T.pack $ showIntAtBase 2 intToDigit posVal "")) 'B'
        _otherwise -> error ("formatExpr: Unknown base: '" ++ (show base) ++ "'")

formatExpr _const8 (Var   _ vname) = vname
formatExpr _const8 CurrentPC       = "$"
formatExpr _const8 (AsmChar c)     = T.singleton c
formatExpr _const8 (Add a b)       = T.concat [ formatExpr False a, "+", formatExpr False b ]
formatExpr _const8 (Sub a b)       = T.concat [ formatExpr False a, "-", formatExpr False b ]
formatExpr _const8 (Mul a b)       = T.concat [ formatExpr False a, "*", formatExpr False b ]
formatExpr _const8 (Div a b)       = T.concat [ formatExpr False a, "/", formatExpr False b ]
formatExpr _const8 (Mod a b)       = T.concat [ formatExpr False a, ".mod.", formatExpr False b ]
formatExpr _const8 (Shift v amt)   = T.concat [ formatExpr False v, "<", formatExpr False amt ]
formatExpr _const8 (LogAnd a b)    = T.concat [ formatExpr False a, "&", formatExpr False b ]
formatExpr _const8 (LogOr a b)     = T.concat [ formatExpr False a, "!", formatExpr False b ]
formatExpr _const8 (LogXor a b)    = T.concat [ formatExpr False a, ".xor.", formatExpr False b ]
formatExpr _const8 (LogNE  a b)    = T.concat [ formatExpr False a, ".ne.", formatExpr False b ]
formatExpr _const8 (LogEQ  a b)    = T.concat [ formatExpr False a, ".eq.", formatExpr False b ]
formatExpr _const8 (LogGE  a b)    = T.concat [ formatExpr False a, ".ge.", formatExpr False b ]
formatExpr _const8 (LogGT  a b)    = T.concat [ formatExpr False a, ".gt.", formatExpr False b ]
formatExpr _const8 (LogLE  a b)    = T.concat [ formatExpr False a, ".le.", formatExpr False b ]
formatExpr _const8 (LogLT  a b)    = T.concat [ formatExpr False a, ".lt.", formatExpr False b ]
formatExpr _const8 (ShiftL a b)    = T.concat [ formatExpr False a, ".shl.", formatExpr False b ]
formatExpr _const8 (ShiftR a b)    = T.concat [ formatExpr False a, ".shr.", formatExpr False b ]
formatExpr _const8 (OnesCpl  x)    = T.append ".not." (formatExpr False x)
formatExpr _const8 (HighByte x)    = T.append ".high." (formatExpr False x)
formatExpr _const8 (LowByte  x)    = T.append ".low." (formatExpr False x)<|MERGE_RESOLUTION|>--- conflicted
+++ resolved
@@ -7,19 +7,12 @@
   ) where
 
 import Numeric
-<<<<<<< HEAD
-import Data.Char
-import Data.Word
-import Data.Bits
-import Data.Maybe
-=======
 -- import Data.Maybe
 import Data.Char
 import Data.Word
 import Data.Bits
 -- import Data.List
 -- import Text.Parsec.Pos
->>>>>>> 62ccb326
 import qualified Data.Text as T
 import qualified Data.Text.IO as TIO
 
@@ -44,16 +37,8 @@
               -> [T.Text]
 
 -- Empty statement
-<<<<<<< HEAD
-asmStmtPretty lprefix (AsmStmt _pos symLab NoAsmOp cmnt _stmtAddr _bytes) =
-  let tSymLabel = if isJust symLab then
-                    emitSymLabel True symLab
-                  else
-                    T.empty
-=======
 asmStmtPretty (AsmStmt _pos symLab NoAsmOp cmnt _stmtAddr _bytes) =
   let tSymLabel = maybe T.empty id symLab
->>>>>>> 62ccb326
       -- Try to be somewhat heuristic about label placement on empty lines
       fmtCmnt (Comment srcCol c) =
         let tCmnt = T.cons ';' c
