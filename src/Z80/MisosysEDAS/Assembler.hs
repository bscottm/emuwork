{-# LANGUAGE CPP #-}
{-# OPTIONS_HADDOCK ignore-exports #-}

module Z80.MisosysEDAS.Assembler 
  ( -- * Types and Data Constructors
    EDASAsmOutput

    -- * Functions
  , edasAssemble
  , evalAsmExpr
  , evalAsmExprWord8
  ) where

-- import Debug.Trace

import Prelude hiding (words)
import Control.Monad
import Control.Lens hiding (op)
import Data.Either
import Data.Maybe
import Data.Word
import Data.Int
import Data.List hiding (words)
import Data.Bits
import Data.Time
-- import System.Locale
-- import Data.Time.Format
import Text.Parsec.Pos
import qualified Data.Char as C
import qualified Data.Text as T
import qualified Data.Vector.Unboxed as DVU

import Machine.Utils
import Z80.Processor
import Z80.MisosysEDAS.Types

-- | Shorthand for the assembler's final result
type EDASAsmOutput = IO (Either T.Text (AsmEvalCtx, [AsmStmt]))

-- | The assembler pass: Evaluate the pseudo-operations and expressions within instructions, update the assembler
-- statement with the results and 'Z80instruction's.
edasAssemble :: Either T.Text [AsmStmt]                 -- ^ Parser result
             -> EDASAsmOutput                           -- ^ Assembler result
edasAssemble parseResult =
  case parseResult of
    Left stuff   -> return $ Left stuff
    Right  stmts -> mkAsmEvalCtx
                    >>= (\initialCtx ->
                          let (finalctx, result) = mapAccumL evalAsmStmt (Right initialCtx) stmts
                              noEndPseudoOp      = "No 'END' pseudo-operation encountered at end of source code."
                              noStartAddr        = "No start address for execution specified."
                              mkResult ctx       = if not (ctx ^. endOfAsm) then
                                                     Left noEndPseudoOp
                                                   else if isNothing (ctx ^. startAddr) then
                                                     Left noStartAddr
                                                   else
                                                     Right ( ctx, result )
                          in  return $ either Left
                                              mkResult
                                              finalctx
                        )

-- | Evaluate a single assembler statement
evalAsmStmt :: IntermediateCtx
            -> AsmStmt
            -> (IntermediateCtx, AsmStmt)
evalAsmStmt ictx stmt =
  case ictx of
    Left stuff  -> (Left stuff, stmt)
    Right ctx   ->
      let currentPC  = ctx ^. asmPC
          atEndOfAsm = ctx ^. endOfAsm
          -- Associate the statement's label with the current program counter
          stmtCtx    = case stmt ^. symLabel of
                         Nothing    -> Right ctx
                         Just label -> if not (existsSymLabel label ctx) then
                                         Right $ insertSymLabel label currentPC ctx
                                       else
                                         Left $ T.concat [ "Duplicate assembler/statement label: '"
                                                         , label
                                                         , "'"
                                                         ]
      in  if not atEndOfAsm then
            case stmt of
              (AsmStmt _ _ NoAsmOp          _ _ _)     -> ( stmtCtx
                                                          , stmtAddr .~ currentPC $ stmt
                                                          )
              (AsmStmt _ _ (InsnEval _insn) _ _ _)     -> ( stmtCtx, stmt )
              (AsmStmt _ _ (Insn     _insn) _ _ _)     -> ( stmtCtx, stmt )
              -- Don't jamb the statement label into the symbol table via stmtCtx just yet. EQU and DEFL handle
              -- their labels in a special way (EQU ensures that symbols are only equated once, DEFL allows symbol
              -- redefinition.)
              (AsmStmt _ _ (Pseudo  pseudo) _ _ _)     -> evalPseudo ctx stmt pseudo
              (AsmStmt _ _ (AsmSeq   _aseq) _ _ _)     -> ( Left "AsmSeq referenced", stmt )
              (CondPass _ _ _ _ _ _ _ _ _ _)           -> ( stmtCtx, stmt )
              (CondCmp _ _ _ _ _ _ _ _ _ _ _ _ _ _)    -> ( stmtCtx, stmt )
              (CondCmpStr _ _ _ _ _ _ _ _ _ _ _ _ _ _) -> ( stmtCtx, stmt )
              (CondAsmEval _ _ _ _ _ _ _ _ _ _ _)      -> evalCondAsmEval stmtCtx stmt
          else
            -- Ignore everything after the 'END' pseudo-operation
            (ictx, stmt)

-- | Evaluate and generate code for pseudo-operations
evalPseudo :: AsmEvalCtx
           -> AsmStmt
           -> EDASPseudo
           -> (IntermediateCtx, AsmStmt)
evalPseudo ctx stmt pseudo =
    let theSymLabel          = stmt ^. symLabel
        stmtCtx              = case theSymLabel of
                                 Nothing    -> defaultCtx
                                 Just label -> if not (existsSymLabel label ctx) then
                                                 Right $ insertSymLabel label (ctx ^. asmPC) ctx
                                               else
                                                  Left $ T.concat [ "Duplicate assembler/statement label "
                                                                  , (T.cons '"' (T.snoc label '"'))
                                                                  ]
        defaultCtx           = Right ctx
        asmDateTime ctx' fmt = ctx' ^. dateTime & formatTime defaultTimeLocale fmt
    in  case pseudo of
          -- Equate uses the original assembler context, statement label is stored in the context's equateTab
          Equate expr     -> (evalEquate (stmt ^. symLabel) expr defaultCtx, stmt)
          Origin orgExpr  -> -- Origin cannot have a statement label
                             if isJust theSymLabel then
                               ( Left (T.append (mkSourcePosT (stmt ^. srcPos))
                                                (T.append ": Illegal ORG label " 
                                                          (T.cons '"' (T.snoc (fromJust theSymLabel) '"'))))
                               , stmt
                               )
                             else ( -- Thread 'Either' through multple monadic hoops:
                                   liftM2 (\origin ctx' -> asmPC .~ origin $ ctx') (evalAsmExpr orgExpr stmtCtx) stmtCtx
                                  , stmt 
                                  )
          DefB args       -> let cvtDBValue (DBStr str)   = Right $ map charIntegral $ T.unpack str
                                 cvtDBValue (DBExpr expr) = liftM (: []) (evalAsmExprWord8 expr stmtCtx)
                             in  evalDefXXArgs args cvtDBValue stmt stmtCtx
          DefC rept fill  -> evalDefC rept fill stmt stmtCtx
          DefS rept       -> evalDefS rept stmt stmtCtx
          DefW args       -> let cvtDWValue (DWChars c1 c2) = Right $ [charIntegral c1, charIntegral c2]
                                 cvtDWValue (DWExpr expr)   = liftM word2ByteList (evalAsmExpr expr stmtCtx)
                             in  evalDefXXArgs args cvtDWValue stmt stmtCtx
          DSym sym        -> emitText sym stmt stmtCtx
          DExp expr       -> case liftM word2ByteList (evalAsmExpr expr stmtCtx) of
                               Left issues -> (Left issues, stmt)
                               Right words -> updateCtxStmtBytes stmt (DVU.fromList words) stmtCtx 
          AsmDate         -> either (propagateErrs stmt)
                                    (\ctx' -> emitString (asmDateTime ctx' "%D") stmt stmtCtx) stmtCtx
          AsmTime         -> either (propagateErrs stmt)
                                    (\ctx' -> emitString (asmDateTime ctx' "%T") stmt stmtCtx) stmtCtx
          -- DefL uses the original assembler context, statement label is stored in the context's defLabelTab
          DefL expr       -> (evalDefLabel (stmt ^. symLabel) expr defaultCtx, stmt)
          EndAsm loc expr -> evalEndAsm stmt loc expr stmtCtx
          Entry  loc expr -> evalStartAddr stmt loc expr stmtCtx
          -- Currently, we don't do anything with the load origin's program counter beyond noting that it
          -- was set to some value.
          LoadOrg expr    -> ( liftM2 (\o ctx' -> lorgPC .~ o $ ctx') (evalAsmExpr expr stmtCtx) stmtCtx
                             , stmt 
                             )

-- | Update statement with its byte vector, context with the updated program counter
updateCtxStmtBytes :: AsmStmt
                   -> DVU.Vector Z80word
                   -> IntermediateCtx
                   -> (IntermediateCtx, AsmStmt)
updateCtxStmtBytes stmt byteVec ctx =
  let updateStmt ctx'     = ( Right $ asmPC %~ (+ (fromIntegral . DVU.length) byteVec) $ ctx'
                            , stmtAddr .~ (ctx' ^. asmPC) $ bytes .~ byteVec $ stmt
                            )
  in  either (propagateErrs stmt) updateStmt ctx

-- | Evaluate a symbol equate
evalEquate :: Maybe EDASLabel
           -> EDASExpr
           -> IntermediateCtx
           -> IntermediateCtx
evalEquate Nothing    _    _   = Left "Equate is missing symbol to which to assign a result."
evalEquate (Just sym) expr ctx = 
  ctx >>= (\ctx' -> if not (existsEquate sym ctx') then
                      liftM (\val -> insertEquate sym val ctx') (evalAsmExpr expr ctx)
                    else
                      Left (T.append sym ": cannot redefine an already equated symbol")
          )

-- | Evaluate a defined label
evalDefLabel :: Maybe EDASLabel
             -> EDASExpr
             -> IntermediateCtx
             -> IntermediateCtx
evalDefLabel Nothing    _    _   = Left "DEFL is missing a symbol to which to assign a result."
evalDefLabel (Just sym) expr ctx = liftM2 (\symval ctx' -> insertDefLabel sym symval ctx') (evalAsmExpr expr ctx) ctx

-- | Evaluate the "db"/"defb", "dw"/"defw" argument lists and fold the generated bytes into the assembler statement
evalDefXXArgs :: [argType]
              -> (argType -> Either T.Text [Z80word])
              -> AsmStmt
              -> IntermediateCtx
              -> (IntermediateCtx, AsmStmt)
evalDefXXArgs args cvtFunc stmt ctx =
  let (ls, rs)                 = partitionEithers $ map cvtFunc args
      theBytes                 = DVU.concat $ map DVU.fromList rs
  in  if (not . null) ls then
        (Left $ T.intercalate "\n" ls, stmt)
      else
        -- No error: move the program counter forward, save the bytes generated
        updateCtxStmtBytes stmt theBytes ctx

-- | Define constant fill/block
evalDefC :: EDASExpr
         -> EDASExpr
         -> AsmStmt
         -> IntermediateCtx
         -> (IntermediateCtx, AsmStmt)
evalDefC rept fill stmt ctx =
  let reptVal = evalAsmExpr rept ctx
      fillVal = evalAsmExprWord8 fill ctx
  in  case reptVal of
        Left reptErr -> (Left reptErr, stmt)
        Right rval   -> case fillVal of
                          Left fillErr -> (Left fillErr, stmt)
                          Right fval   -> updateCtxStmtBytes stmt (DVU.replicate (fromIntegral rval) fval) ctx

-- | Define aribtrary space
evalDefS :: EDASExpr
         -> AsmStmt
         -> IntermediateCtx
         -> (IntermediateCtx, AsmStmt)
evalDefS rept stmt ctx = case evalAsmExpr rept ctx of
                           Left reptErr -> (Left reptErr, stmt)
                           Right rval   -> updateCtxStmtBytes stmt (DVU.replicate (fromIntegral rval) (0 :: Z80word)) ctx

-- | Convert a string to bytes, update statement and intermediate assembler context.
emitString :: String
           -> AsmStmt
           -> IntermediateCtx
           -> (IntermediateCtx, AsmStmt)
emitString str stmt ctx = updateCtxStmtBytes stmt (DVU.fromList (stringToWords str)) ctx

-- | Emit 'Data.Text' string as a sequence of bytes
emitText :: T.Text
         -> AsmStmt
         -> IntermediateCtx
         -> (IntermediateCtx, AsmStmt)
emitText = emitString . T.unpack

-- | Convert word to list of bytes in little endian order 
word2ByteList :: Word16
              -> [Z80word]
word2ByteList w = [(fromIntegral (w .&. 0xff)), (fromIntegral (w `shiftR` 8))]

-- | Set end of assembly flag, update start address if not already set.
evalEndAsm :: AsmStmt
           -> SourcePos
           -> Maybe EDASExpr
           -> IntermediateCtx
           -> (IntermediateCtx, AsmStmt)
evalEndAsm stmt loc expr ctx =
  let stmtCtx              = liftM (\ctx' -> endOfAsm .~ True $ ctx') ctx
      hasStartAddress ctx' = if isNothing (ctx' ^. startAddr) then
                               appendWarning ctx' (Just loc) "'END' encountered, no start address set."
                             else
                               ctx'
  in  case expr of
        Just toEval -> evalStartAddr stmt loc toEval stmtCtx
        Nothing     -> ( liftM hasStartAddress stmtCtx
                       , stmt
                       )

-- | Update the start address. This is invoked directly by an \'ENTRY\' pseudo-operation
evalStartAddr :: AsmStmt
              -> SourcePos
              -> EDASExpr
              -> IntermediateCtx
              -> (IntermediateCtx, AsmStmt)
evalStartAddr stmt loc expr ctx =
  let evalCtx             = evalAsmExpr expr ctx
      startAddrT ctx'     = ctx' ^. startAddr & (asHex . fromJust)
      mkReturnCtx ctx'    = if isNothing (ctx' ^. startAddr) then
                              ctx'
                            else
                              appendWarning ctx' (Just loc) (T.append "Start address already set to " (startAddrT ctx'))
      updateStartAddr val = ( liftM (\ctx' -> startAddr .~ (Just val) $ (mkReturnCtx ctx')) ctx
                            , stmt
                            )
  in  either (propagateErrs stmt) updateStartAddr evalCtx

-- | Evaluate a simple conditional assembly expression: IF <expr>, where <expr> == (0/!0)
evalCondAsmEval :: IntermediateCtx
                -> AsmStmt
                -> (IntermediateCtx, AsmStmt)
evalCondAsmEval _ictx
                _stmt@(AsmStmt _ _ _ _ _ _)                = error "evalCondAsmEval should not evaluate AsmStmt"

evalCondAsmEval _ictx
                _stmt@(CondPass _ _ _ _ _ _ _ _ _ _)               = undefined

evalCondAsmEval _ictx
                _stmt@(CondCmp _ _ _ _ _ _ _ _ _ _ _ _ _ _)        = undefined

evalCondAsmEval _ictx
                _stmt@(CondCmpStr _ _ _ _ _ _ _ _ _ _ _ _ _ _)     = undefined

evalCondAsmEval ictx
                stmt@(CondAsmEval _ _ _ _ _ _ _ _ _ _ _) =
  either (propagateErrs stmt)
         (\val -> let boolVal       = val /= 0
                  in annotateEndIfLabel (evalCondStatements ictx (condResult .~ boolVal $ stmt) boolVal)
         )
         (evalAsmExpr (stmt ^. evalExp) ictx)
{- Catch all for pattern matching. -}
evalCondAsmEval _ _ = undefined

<<<<<<< HEAD
-- | Annotate address of a label assocated with the 'ENDIF' in a conditional
annotateEndIfLabel :: (IntermediateCtx, AsmStmt)
                   -> (IntermediateCtx, AsmStmt)
=======
annotateEndIfLabel :: Monad m
                   => (m AsmEvalCtx, AsmStmt)
                   -> (m AsmEvalCtx, AsmStmt)
>>>>>>> 62ccb326
annotateEndIfLabel evalResult@( newCtx, newStmt ) =
  let theEndifLabel = newStmt ^. endifLabel
  in  if isJust theEndifLabel then
        ( liftM (\ctx -> insertSymLabel (fromJust theEndifLabel) (ctx ^. asmPC) ctx) newCtx
        , newStmt
        )
      else
        evalResult

<<<<<<< HEAD
-- | Annotate address of a label assocated with the 'ELSE' in a conditional
annotateElseLabel :: (IntermediateCtx, AsmStmt)
                  -> (IntermediateCtx, AsmStmt)
=======
annotateElseLabel :: Monad m
                  => (m AsmEvalCtx, AsmStmt)
                  -> (m AsmEvalCtx, AsmStmt)
>>>>>>> 62ccb326
annotateElseLabel evalResult@( newCtx, newStmt ) =
  let theElseLabel = newStmt ^. elseLabel
  in  if isJust theElseLabel then
        ( liftM (\ctx -> insertSymLabel (fromJust theElseLabel) (ctx ^. asmPC) ctx) newCtx
        , newStmt
        )
      else
        evalResult

-- | Evaluates the true or false sides of a conditional assembly statement.
evalCondStatements :: IntermediateCtx
                   -> AsmStmt
                   -> Bool
                   -> (IntermediateCtx, AsmStmt)

evalCondStatements ictx stmt True =
  let ( trueCtx, stmts' ) = mapAccumL evalAsmStmt ictx (stmt ^. stmtsTrue)
  in  annotateElseLabel ( trueCtx, (stmtsTrue .~ stmts') $ stmt )

evalCondStatements ictx stmt False =
  let ( elseCtx,  elseStmt ) = annotateElseLabel (ictx, stmt)
      ( falseCtx, stmts' ) = mapAccumL evalAsmStmt elseCtx (elseStmt ^. stmtsFalse)
  in  ( falseCtx, (stmtsFalse .~ stmts') $ stmt )

-- | Evaluate an assembler expression to produce a 'Word16' result, within the current assembler evaluation context
evalAsmExpr :: EDASExpr
            -> IntermediateCtx
            -> Either T.Text Word16
<<<<<<< HEAD
evalAsmExpr EmptyExpr _                    = error "evalAsmExpr should not evaluate EmptyExpr"
evalAsmExpr (Const _srcloc cst _base) _ctx = Right (fromIntegral cst)
=======
evalAsmExpr (Const16 _srcloc cst _base) _ctx = Right (fromIntegral cst)
>>>>>>> 62ccb326
evalAsmExpr (Var pos v)          ctx       = 
  ctx >>= (\ctx' -> case findAsmSymbol v ctx' of
                      Nothing -> Left (T.concat [ mkSourcePosT pos
                                                , "Unknown equate or label name: "
                                                , v
                                                ]
                                      )
                      Just x  -> Right x
          )
evalAsmExpr CurrentPC ctx    = liftM (\ctx' -> ctx' ^. asmPC) ctx
evalAsmExpr (AsmChar c) _ctx = Right (charIntegral c)
evalAsmExpr (Add l r) ctx    = evalBinOp ctx (+) l r
evalAsmExpr (Sub l r) ctx    = evalBinOp ctx (-) l r
evalAsmExpr (Mul l r) ctx    = evalBinOp ctx (*) l r
evalAsmExpr (Div l r) ctx    = liftM2 (\l' r' -> l' `div` (r' .&. 0xff)) (evalAsmExpr l ctx) (evalAsmExpr r ctx)
evalAsmExpr (Mod l r) ctx    = liftM2 (\l' r' -> l' `mod` (r' .&. 0xff)) (evalAsmExpr l ctx) (evalAsmExpr r ctx)
evalAsmExpr (Shift v x) ctx  = liftM2 (\v' x' -> let x'' = (fromIntegral x') :: Int16
                                                         in  v' `shift` (fromIntegral x''))
                                              (evalAsmExpr v ctx)
                                              (evalAsmExpr x ctx)
evalAsmExpr (LogAnd l r) ctx = evalBinOp ctx (.&.) l r
evalAsmExpr (LogOr  l r) ctx = evalBinOp ctx (.|.) l r
evalAsmExpr (LogXor l r) ctx = evalBinOp ctx xor l r
evalAsmExpr (LogNE  l r) ctx = evalCompare ctx (/=) l r
evalAsmExpr (LogEQ  l r) ctx = evalCompare ctx (==) l r
evalAsmExpr (LogGE  l r) ctx = evalCompare ctx (>=) l r
evalAsmExpr (LogGT  l r) ctx = evalCompare ctx (>)  l r
evalAsmExpr (LogLE  l r) ctx = evalCompare ctx (<=) l r
evalAsmExpr (LogLT  l r) ctx = evalCompare ctx (<)  l r
evalAsmExpr (ShiftL v x) ctx = liftM2 (\v' x' -> v' `shiftL` (fromIntegral x')) (evalAsmExpr v ctx) (evalAsmExpr x ctx)
evalAsmExpr (ShiftR v x) ctx = liftM2 (\v' x' -> v' `shiftR` (fromIntegral x')) (evalAsmExpr v ctx) (evalAsmExpr x ctx)
evalAsmExpr (OnesCpl x)  ctx = evalUnaryOp ctx complement x
evalAsmExpr (HighByte x) ctx = evalUnaryOp ctx (\y -> (y `shiftR` 8) .&. 0xff) x
evalAsmExpr (LowByte x)  ctx = evalUnaryOp ctx (\y -> y .&. 0xff) x
evalAsmExpr EmptyExpr    _   = Left "Empty expression attempted."

-- | Evaluate a unary operator expression
evalUnaryOp :: IntermediateCtx
            -> (Word16 -> Word16)
            -> EDASExpr
            -> Either T.Text Word16
evalUnaryOp ctx op x = liftM op (evalAsmExpr x ctx)

-- | Evaluate a binary operator expression
evalBinOp :: IntermediateCtx
          -> (Word16 -> Word16 -> Word16)
          -> EDASExpr
          -> EDASExpr
          -> Either T.Text Word16
evalBinOp ctx op l r = liftM2 op (evalAsmExpr l ctx) (evalAsmExpr r ctx)

-- | Evaluate a comparison expression
evalCompare :: IntermediateCtx
            -> (Word16 -> Word16 -> Bool)
            -> EDASExpr
            -> EDASExpr
            -> Either T.Text Word16
evalCompare ctx op l r = liftM2 compareResult (evalAsmExpr l ctx) (evalAsmExpr r ctx)
  where
    compareResult l' r' = if l' `op` r' then
                          0 :: Word16
                        else
                          0xffff :: Word16

-- | Evaluate an assembler expression to produce a 'Word8' result, within the current assembler evaluation context
evalAsmExprWord8 :: EDASExpr
                 -> IntermediateCtx
                 -> Either T.Text Z80word
evalAsmExprWord8 expr ctx = either (\errs -> Left errs) rangeCheck (evalAsmExpr expr ctx)
  where
    rangeCheck x = if (x .&. 0xff00 == 0xff00) || (x <= 0xff) then
                     Right $ fromIntegral (x .&. 0xff)
                   else
                     Left (T.concat [ "value out of range for 8-bit value: "
                                    , (T.pack . show) x
                                    , "("
                                    , (as0xHex x)
                                    , ")"
                                    ]
                          )

-- | Utility function for outputting the source position
mkSourcePosT :: SourcePos
             -> T.Text
mkSourcePosT srcpos = let srcLine = sourceLine srcpos
                          srcCol  = sourceColumn srcpos
                          srcFile = sourceName srcpos
                      in  T.append ( T.append "EDAS " (T.cons '"' (T.snoc (T.pack srcFile) '"')))
                                   ( T.concat [ " line "
                                              , (T.pack . show) srcLine
                                              , ", col "
                                              , (T.pack . show) srcCol
                                              , ": "
                                              ]
                                   )

-- | Convert 'Char' to an integral word type ('Word16' or 'Word8')
charIntegral :: (Integral wordType) => Char
          -> wordType
charIntegral = fromIntegral . C.ord

-- | Convert a 'String' to a list of integral words ('Word16' or 'Word8', generally)
stringToWords :: (Integral wordType) =>
                 String
              -> [wordType]
stringToWords = map charIntegral

-- | Append a new warning onto the existing assembler warnings
appendWarning :: AsmEvalCtx
              -> Maybe SourcePos
              -> T.Text
              -> AsmEvalCtx
appendWarning ctx loc msg = warnings %~ (++ [T.append (maybe T.empty mkSourcePosT loc) msg]) $ ctx

-- | Helper function for 'Data.Maybe.either'
propagateErrs :: AsmStmt
              -> T.Text
              -> (IntermediateCtx, AsmStmt)
propagateErrs stmt errs  = ( Left errs
                           , stmt
                           )<|MERGE_RESOLUTION|>--- conflicted
+++ resolved
@@ -309,15 +309,10 @@
 {- Catch all for pattern matching. -}
 evalCondAsmEval _ _ = undefined
 
-<<<<<<< HEAD
 -- | Annotate address of a label assocated with the 'ENDIF' in a conditional
-annotateEndIfLabel :: (IntermediateCtx, AsmStmt)
-                   -> (IntermediateCtx, AsmStmt)
-=======
 annotateEndIfLabel :: Monad m
                    => (m AsmEvalCtx, AsmStmt)
                    -> (m AsmEvalCtx, AsmStmt)
->>>>>>> 62ccb326
 annotateEndIfLabel evalResult@( newCtx, newStmt ) =
   let theEndifLabel = newStmt ^. endifLabel
   in  if isJust theEndifLabel then
@@ -327,15 +322,10 @@
       else
         evalResult
 
-<<<<<<< HEAD
 -- | Annotate address of a label assocated with the 'ELSE' in a conditional
-annotateElseLabel :: (IntermediateCtx, AsmStmt)
-                  -> (IntermediateCtx, AsmStmt)
-=======
 annotateElseLabel :: Monad m
                   => (m AsmEvalCtx, AsmStmt)
                   -> (m AsmEvalCtx, AsmStmt)
->>>>>>> 62ccb326
 annotateElseLabel evalResult@( newCtx, newStmt ) =
   let theElseLabel = newStmt ^. elseLabel
   in  if isJust theElseLabel then
@@ -364,12 +354,7 @@
 evalAsmExpr :: EDASExpr
             -> IntermediateCtx
             -> Either T.Text Word16
-<<<<<<< HEAD
-evalAsmExpr EmptyExpr _                    = error "evalAsmExpr should not evaluate EmptyExpr"
-evalAsmExpr (Const _srcloc cst _base) _ctx = Right (fromIntegral cst)
-=======
 evalAsmExpr (Const16 _srcloc cst _base) _ctx = Right (fromIntegral cst)
->>>>>>> 62ccb326
 evalAsmExpr (Var pos v)          ctx       = 
   ctx >>= (\ctx' -> case findAsmSymbol v ctx' of
                       Nothing -> Left (T.concat [ mkSourcePosT pos
