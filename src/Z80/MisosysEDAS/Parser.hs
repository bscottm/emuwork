{-# LANGUAGE CPP #-}
{-# OPTIONS_HADDOCK ignore-exports #-}

-- | Misosys EDAS assembler parser. There are two basic interfaces: 'edasParseFile' and 'edasParseSequence'. 'edasParseSequence'
-- parses a 'Data.Text' buffer.
module Z80.MisosysEDAS.Parser
  ( edasParseSequence
  , edasParseFile
  , asmStatement
  ) where

-- import Debug.Trace

import Control.Exception hiding (try)
<<<<<<< HEAD
import Control.Monad

#ifdef mingw32_HOST_OS
import Control.Lens hiding (value, walk, op)
#else
import Control.Lens hiding (value, walk)
#endif

=======
import Control.Lens
>>>>>>> 62ccb326
import Text.Parsec
import Text.Parsec.Pos
import qualified Data.Text as T
import qualified Data.Text.IO as TIO
import qualified Data.Vector.Unboxed as DVU

import Z80.MisosysEDAS.Types
import Z80.MisosysEDAS.ParserUtils
import Z80.MisosysEDAS.PseudoOpParser
import Z80.MisosysEDAS.MnemonicParser
import Z80.MisosysEDAS.ExprParser
import Z80.MisosysEDAS.Assembler

-- | Parse an EDAS source file
edasParseFile :: FilePath
              -> IO (Either T.Text [AsmStmt])
edasParseFile path =
  if (not . null) path then
    (TIO.readFile path
     >>= (\edasInp -> return $ edasParseSequence path edasInp)) `catches` [ Handler (genericIOErrors "edasParseFile")
                                                                          -- Add more handlers here, as needed
                                                                          ]
  else
    return (Left "edasParseFile: Empty file name")

-- | Parse EDAS assembly input from a 'Data.Text' buffer.
edasParseSequence :: FilePath
                  -> T.Text
                  -> Either T.Text [AsmStmt]
edasParseSequence path inp =
  let manyEDASlines = do { result <- many asmStatement
                         ; return result
                         }
      properSrc     = if T.last inp /= '\n' then
                        inp `T.snoc` '\n'
                      else
                        inp
  in  case runParser manyEDASlines initialAsmStmt path properSrc of
        Left errmsg  -> Left $ ((T.pack . show) errmsg)
        Right result -> Right result

-- | Make an empty assembler statement
initialAsmStmt :: AsmStmt
initialAsmStmt = AsmStmt { _srcPos   = newPos "!!nosrc!!" 0 0
                         , _symLabel = Nothing
                         , _asmOp    = NoAsmOp
                         , _comment  = Nothing
                         , _stmtAddr = 0
                         , _bytes    = DVU.empty
                         }

-- | Parse an assembler statement, which has the form:
-- 
-- >label: op operands ; comment
--
-- All of the parts of the statement are optional.
asmStatement :: EDASParser AsmStmt
asmStatement = do { sourcePos <- getPosition
                  ; stmtLabel <- collectLabel
                  ; ustate <- parseOpAndComment stmtLabel
                  ; return ((srcPos .~ sourcePos) $ ustate)
                  }

-- | Common code for parsing what follows the statement label, see 'asmStatement'. The main reason why this is separated from
-- 'asmStatement' is that it is used in parsing conditionals, where the statement label has already been read and a sequence
-- of assembler statements are being collected. Insead of duplicating code, keep it all together in one function.
parseOpAndComment :: Maybe EDASLabel
                  -> EDASParser AsmStmt
parseOpAndComment stmtLabel =
  try ( do { ustate <- collectOp stmtLabel
           ; cmnt  <- collectComment
           ; let ustate' = (comment .~ cmnt) $ ustate
           ; {- trace (show ustate') $ return ustate -}
           ; return ustate'
           }
      )
  <|> conditionalAsm stmtLabel
  -- Add alternative here for macro invocation

-- | Collect the statement label. Note that either the statement label is present or there is whitespace to separate
-- and disambiguate the label from a mnemonic or pseudo-operation:
--
-- > label:      ld     a, 0ffh
--
-- versus:
--
-- >             ld      a, 0ffh
--
-- Without the whitespace, @ld@ could be misinterpreted or misparsed as the statement label.
collectLabel :: EDASParser (Maybe EDASLabel)
collectLabel = do { stmtLab <- readLabel
                  ; optional (char ':')
                  ; whiteSpace
                  ; return (Just stmtLab)
                  }
               <|> do { whiteSpace
                      ; return Nothing
                      }
               <?> "a statement label"

-- | Collect the assembler operation following the optional statement label parsed by 'collectLabel'. If the statement label is
-- present, it can be followed by an optional colon (@:@).
--
-- Valid assembler operations include: an instruction mnemonic and its arguments, or an assembler pseudo-operation.
collectOp :: Maybe EDASLabel
          -> EDASParser AsmStmt
collectOp stmtLabel = do { theOp <- option NoAsmOp ( asmMnemonic
                                                     <|> asmPseudo
                                                   ) <?> "Z80 instruction or pseudo-operation"
                         ; return ((symLabel .~ stmtLabel) $ (asmOp .~ theOp) $ initialAsmStmt)
                         }

-- | Collect the comment that optionally follows the assembler operation. Comments are start with a semicolon (@;@) and extend to
-- the end of the input line.
--
-- Note that collectComment reads up to the newline, but does not consume the newline.
collectComment :: EDASParser (Maybe Comment)
collectComment = optional whiteSpace
                 >> ( ( newline
                        >> return Nothing
                      ) <|> ( asmComment
                              >>= (\cmnt -> return (Just cmnt))
                            )
                    )

-- | Parse a comment, preserving its position in the input.
asmComment :: EDASParser Comment
asmComment =
  getPosition
  >>= (\curpos ->
        let srccol = sourceColumn curpos
        in  try (char ';')
            >> ( manyTill anyChar (try newline)
                 >>= (\cmnt -> return $ Comment srccol (T.pack cmnt))
               )
      )

-- | Conditional assembly parser, i.e., all of the @IF@ pseudo-operations. This parser is here, and not in
-- "Z80.MisosysEDAS.PseudoOpParser" because we need to parse and collect sequences of assembler statements.
-- Parsing statements means collecting labels, comments, etc.
conditionalAsm :: Maybe EDASLabel
               -> EDASParser AsmStmt
conditionalAsm stmtLabel =
  do {  sourcePos <- getPosition
     ; _ <- stringIC "if"
     ; try ( do { whiteSpace
                ; expr <- asmExpr
                ; cmnt <- collectComment
                ; condStatements CondAsmEval { _srcPos       = sourcePos
                                             , _symLabel     = stmtLabel
                                             , _evalExp      = expr
                                             , _comment      = cmnt
                                             , _stmtsTrue    = []
                                             , _elseLabel    = Nothing
                                             , _elseComment  = Nothing
                                             , _stmtsFalse   = []
                                             , _endifLabel   = Nothing
                                             , _endifComment = Nothing
                                             , _condResult   = True         -- Initial value doesn't really matter at this point
                                             }
                }
            )
       <|> try ( do { _ <- stringIC "eq"
                    ; parseCondCmp sourcePos "eq" (==)                      -- IFEQ
                      <|> parseCondCmpStr sourcePos "eq" (==)               -- IFEQ$
                    }
               )
       <|> try ( do { _ <- stringIC "lt"
                    ; parseCondCmp sourcePos "lt" (<)                       -- IFLT
                      <|> parseCondCmpStr sourcePos "lt" (<)                -- IFLT$
                    }
               )
       <|> try ( do { _ <- stringIC "gt"
                    ; parseCondCmp sourcePos "gt" (>)                       -- IFGT
                      <|> parseCondCmpStr sourcePos "gt" (>)                -- IFGT$
                    }
               )
       <|> try ( do { _ <- stringIC "ne"
                    ; parseCondCmp sourcePos "ne" (/=)                      -- IFNE
                      <|> parseCondCmpStr sourcePos "ne" (/=)               -- IFNE$
                    }
               )
     }
  where
    parseCondCmp sourcePos cmpOpName predF =
      do { let ifCmpName = T.append "IF" $ T.toUpper (cmpOpName)
         ; whiteSpace
         ; lExp <- asmExpr
         ; optional whiteSpace
         ; _ <- ( charIC ','
                  <|> fail (T.unpack (T.append "Comma expected between left and right sides of " ifCmpName))
                )
         ; optional whiteSpace
         ; rExp <- asmExpr
         ; cmnt <- collectComment
         ; condStatements CondCmp { _srcPos       = sourcePos
                                  , _symLabel     = stmtLabel
                                  , _cmpName      = cmpOpName
                                  , _leftExp      = lExp
                                  , _rightExp     = rExp
                                  , _condF        = (\ctx -> liftM2 predF (evalAsmExpr lExp ctx)
                                                                          (evalAsmExpr rExp ctx)
                                                    )
                                  , _comment      = cmnt
                                  , _stmtsTrue    = []
                                  , _elseLabel    = Nothing
                                  , _elseComment  = Nothing
                                  , _stmtsFalse   = []
                                  , _endifLabel   = Nothing
                                  , _endifComment = Nothing
                                  , _condResult   = True         -- Don't care at this point, just initialization
                                  }
         }

    parseCondCmpStr sourcePos cmpOpName predF =
      do { _ <- char '$'
         ; let ifCmpName = T.append "IF" $ T.toUpper (cmpOpName)
         ; whiteSpace
         ; lExp <- manyTill anyChar (char ',')
         ; _ <- ( charIC ','
                  <|> fail (T.unpack (T.append "Comma expected between left and right sides of " ifCmpName))
                )
         ; rExp <- manyTill anyChar (try $ oneOf [' ', '\t', '\f', '\v', ';', '\n'])
         ; cmnt <- collectComment
         ; condStatements CondCmpStr { _srcPos       = sourcePos
                                     , _symLabel     = stmtLabel
                                     , _cmpName      = cmpOpName
                                     , _leftStr      = T.pack lExp
                                     , _rightStr     = T.pack rExp
                                     -- FIXME: May need to perform variable expansions on lExp and rExp
                                     , _strcmpF      = (\_ctx -> Right $ lExp `predF` rExp
                                                       )
                                     , _comment      = cmnt
                                     , _stmtsTrue    = []
                                     , _elseLabel    = Nothing
                                     , _elseComment  = Nothing
                                     , _stmtsFalse   = []
                                     , _endifLabel   = Nothing
                                     , _endifComment = Nothing
                                     , _condResult   = True
                                     }
         }

-- | Parse and collect conditional statements. Note that this function relies on modifying the parser state, which is an
-- 'AsmStmt'. This saves the code from having to pass an 'AsmStmt' around explicitly.
condStatements :: AsmStmt
               -> EDASParser AsmStmt
condStatements ustate = condStatements' ustate []
  where
    condStatements' condState stmts =
      do { sourcePos <- getPosition
         ; stmtLabel <- collectLabel
         ; do { _    <- try ( stringIC "else" )
              ; cmnt <- collectComment
                -- Update the current state with the collected statements for the \"true\" part of the conditional
              ; let condState1 = elseLabel .~ stmtLabel $
                                 elseComment .~ cmnt $
                                 stmtsTrue .~ (reverse stmts) $
                                 condState
              ; (condState2, elseStmts) <- condElseStatements condState1 []
              ; return (stmtsFalse .~ elseStmts $ condState2)
              }
           <|> do { (condState', trueStmts) <- condEndIf condState stmtLabel stmts
                  ; let condState'' = stmtsTrue .~ trueStmts $ condState'
                  ; return condState''
                  }
           <|> do { stmt <- parseOpAndComment stmtLabel
                  ; let stmt' = (srcPos .~ sourcePos) $ stmt
                  ; condStatements' condState (stmt':stmts)
                  }
         }
      <|> fail "Unterminated 'IF' condition, looking for 'ELSE' or 'ENDIF'"

    -- Common code for parsing "endif"
    condEndIf condState stmtLabel stmts =
      do { _    <- try ( stringIC "endif" )
         ; cmnt <- collectComment
         ; let condState' = endifLabel .~ stmtLabel $
                            endifComment .~ cmnt $
                            condState
         ; return (condState', reverse stmts)
         }

    -- Grab everything following the "else" statement. Note this is written for clarity, not for efficiency
    condElseStatements condState stmts =
      do { sourcePos <- getPosition
         ; stmtLabel <- collectLabel
         ; condEndIf condState stmtLabel stmts
           <|> do { stmt <- parseOpAndComment stmtLabel
                  ; let stmt' = (srcPos .~ sourcePos) $ stmt
                  ; condElseStatements condState (stmt':stmts)
                  }
          }

-- | Generic I/O exception handler. This outputs a message to 'stderr' of the form
--
-- @whence: exception@
genericIOErrors :: T.Text                       -- ^ An indication of where the error ocurred
                -> IOError                      -- ^ The IO exception
                -> IO (Either T.Text [AsmStmt]) -- ^ Result is always 'invalidVector'
genericIOErrors whence exc = return $ Left $ T.concat [ whence
                                                      , ": "
                                                      , ((T.pack . show) exc)
                                                      ]<|MERGE_RESOLUTION|>--- conflicted
+++ resolved
@@ -12,18 +12,7 @@
 -- import Debug.Trace
 
 import Control.Exception hiding (try)
-<<<<<<< HEAD
-import Control.Monad
-
-#ifdef mingw32_HOST_OS
-import Control.Lens hiding (value, walk, op)
-#else
-import Control.Lens hiding (value, walk)
-#endif
-
-=======
 import Control.Lens
->>>>>>> 62ccb326
 import Text.Parsec
 import Text.Parsec.Pos
 import qualified Data.Text as T
